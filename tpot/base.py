# -*- coding: utf-8 -*-

"""Copyright 2015-Present Randal S. Olson.

This file is part of the TPOT library.

TPOT is free software: you can redistribute it and/or modify
it under the terms of the GNU Lesser General Public License as
published by the Free Software Foundation, either version 3 of
the License, or (at your option) any later version.

TPOT is distributed in the hope that it will be useful,
but WITHOUT ANY WARRANTY; without even the implied warranty of
MERCHANTABILITY or FITNESS FOR A PARTICULAR PURPOSE. See the
GNU Lesser General Public License for more details.

You should have received a copy of the GNU Lesser General Public
License along with TPOT. If not, see <http://www.gnu.org/licenses/>.

"""

from __future__ import print_function
import random
import inspect
import warnings
import sys
import imp
from functools import partial
from datetime import datetime
from multiprocessing import cpu_count

import numpy as np
import deap
from deap import base, creator, tools, gp
from tqdm import tqdm
from copy import copy

from sklearn.base import BaseEstimator
from sklearn.externals.joblib import Parallel, delayed
from sklearn.pipeline import make_pipeline, make_union
from sklearn.preprocessing import FunctionTransformer
from sklearn.ensemble import VotingClassifier
from sklearn.model_selection import train_test_split
from sklearn.metrics.scorer import make_scorer
from sklearn.tree import DecisionTreeRegressor, DecisionTreeClassifier

from update_checker import update_check

from ._version import __version__
from .operator_utils import TPOTOperatorClassFactory, Operator, ARGType
from .export_utils import export_pipeline, expr_to_tree, generate_pipeline_code
from .decorators import _pre_test
from .built_in_operators import CombineDFs
from .config_classifier_light import classifier_config_dict_light
from .config_regressor_light import regressor_config_dict_light
from .config_classifier_mdr import tpot_mdr_classifier_config_dict
from .config_regressor_mdr import tpot_mdr_regressor_config_dict

from .metrics import SCORERS
from .gp_types import Output_Array
from .gp_deap import eaMuPlusLambda, mutNodeReplacement, _wrapped_cross_val_score, cxOnePoint

# hot patch for Windows: solve the problem of crashing python after Ctrl + C in Windows OS
if sys.platform.startswith('win'):
    import win32api
    try:
        import _thread
    except ImportError:
        import thread as _thread

    def handler(dwCtrlType, hook_sigint=_thread.interrupt_main):
        """SIGINT handler function."""
        if dwCtrlType == 0:  # CTRL_C_EVENT
            hook_sigint()
            return 1  # don't chain to the next handler
        return 0
    win32api.SetConsoleCtrlHandler(handler, 1)


class TPOTBase(BaseEstimator):
    """Automatically creates and optimizes machine learning pipelines using GP."""

    def __init__(self, generations=100, population_size=100, offspring_size=None,
                 mutation_rate=0.9, crossover_rate=0.1,
                 scoring=None, cv=5, subsample=1.0, n_jobs=1,
                 max_time_mins=None, max_eval_time_mins=5,
                 random_state=None, config_dict=None, warm_start=False,
                 verbosity=0, disable_update_check=False):
        """Set up the genetic programming algorithm for pipeline optimization.

        Parameters
        ----------
        generations: int (default: 100)
            Number of iterations to the run pipeline optimization process.
            Generally, TPOT will work better when you give it more generations (and
            therefore time) to optimize the pipeline. TPOT will evaluate
            POPULATION_SIZE + GENERATIONS x OFFSPRING_SIZE pipelines in total.
        population_size: int (default: 100)
            Number of individuals to retain in the GP population every generation.
            Generally, TPOT will work better when you give it more individuals
            (and therefore time) to optimize the pipeline. TPOT will evaluate
            POPULATION_SIZE + GENERATIONS x OFFSPRING_SIZE pipelines in total.
        offspring_size: int (default: None)
            Number of offspring to produce in each GP generation.
            By default, offspring_size = population_size.
        mutation_rate: float (default: 0.9)
            Mutation rate for the genetic programming algorithm in the range [0.0, 1.0].
            This parameter tells the GP algorithm how many pipelines to apply random
            changes to every generation. We recommend using the default parameter unless
            you understand how the mutation rate affects GP algorithms.
        crossover_rate: float (default: 0.1)
            Crossover rate for the genetic programming algorithm in the range [0.0, 1.0].
            This parameter tells the genetic programming algorithm how many pipelines to
            "breed" every generation. We recommend using the default parameter unless you
            understand how the mutation rate affects GP algorithms.
        scoring: function or str
            Function used to evaluate the quality of a given pipeline for the
            problem. By default, accuracy is used for classification problems and
            mean squared error (mse) for regression problems.
            TPOT assumes that this scoring function should be maximized, i.e.,
            higher is better.

            Offers the same options as sklearn.model_selection.cross_val_score as well as
            a built-in score "balanced_accuracy":

            ['accuracy', 'adjusted_rand_score', 'average_precision', 'balanced_accuracy',
            'f1', 'f1_macro', 'f1_micro', 'f1_samples', 'f1_weighted',
            'precision', 'precision_macro', 'precision_micro', 'precision_samples',
            'precision_weighted', 'r2', 'recall', 'recall_macro', 'recall_micro',
            'recall_samples', 'recall_weighted', 'roc_auc']
        cv: int (default: 5)
            Number of folds to evaluate each pipeline over in k-fold cross-validation
            during the TPOT optimization process.
        subsample: float (default: 1.0)
            Subsample ratio of the training instance. Setting it to 0.5 means that TPOT
            randomly collects half of training samples for pipeline optimization process.
        n_jobs: int (default: 1)
            Number of CPUs for evaluating pipelines in parallel during the TPOT
            optimization process. Assigning this to -1 will use as many cores as available
            on the computer.
        max_time_mins: int (default: None)
            How many minutes TPOT has to optimize the pipeline.
            If provided, this setting will override the "generations" parameter and allow
            TPOT to run until it runs out of time.
        max_eval_time_mins: int (default: 5)
            How many minutes TPOT has to optimize a single pipeline.
            Setting this parameter to higher values will allow TPOT to explore more
            complex pipelines, but will also allow TPOT to run longer.
        random_state: int (default: None)
            Random number generator seed for TPOT. Use this to make sure
            that TPOT will give you the same results each time you run it
            against the same data set with that seed.
<<<<<<< HEAD
        config_dict: Python dictionary or string (default: None)
=======
        config_dict: a Python dictionary or string (default: None)
            Python dictionary:
                A dictionary customizing the operators and parameters that
                TPOT uses in the optimization process.
                For examples, see config_regressor.py and config_classifier.py
>>>>>>> 7bea1ee2
            Path for configuration file:
                A path to a configuration file for customizing the operators and parameters that
                TPOT uses in the optimization process.
                For examples, see config_regressor.py and config_classifier.py
            String 'TPOT light':
                TPOT uses a light version of operator configuration dictionary instead of
                the default one.
            String 'TPOT MDR':
                TPOT uses a list of TPOT-MDR operator configuration dictionary instead of
                the default one.
        warm_start: bool (default: False)
            Flag indicating whether the TPOT instance will reuse the population from
            previous calls to fit().
        verbosity: int (default: 0)
            How much information TPOT communicates while it's running.
            0 = none, 1 = minimal, 2 = high, 3 = all.
            A setting of 2 or higher will add a progress bar during the optimization procedure.
        disable_update_check: bool (default: False)
            Flag indicating whether the TPOT version checker should be disabled.

        Returns
        -------
        None

        """
        if self.__class__.__name__ == 'TPOTBase':
            raise RuntimeError('Do not instantiate the TPOTBase class directly; use TPOTRegressor or TPOTClassifier instead.')

        # Prompt the user if their version is out of date
        self.disable_update_check = disable_update_check
        if not self.disable_update_check:
            update_check('tpot', __version__)

        self._pareto_front = None
        self._optimized_pipeline = None
        self._fitted_pipeline = None
        self._pop = None
        self.warm_start = warm_start
        self.population_size = population_size
        self.generations = generations
        self.max_time_mins = max_time_mins
        self.max_eval_time_mins = max_eval_time_mins

        # Set offspring_size equal to population_size by default
        if offspring_size:
            self.offspring_size = offspring_size
        else:
            self.offspring_size = population_size

<<<<<<< HEAD
        if config_dict:
            if isinstance(config_dict, dict):
                self.config_dict = config_dict
            elif config_dict == 'TPOT light':
                if self.classification:
                    self.config_dict = classifier_config_dict_light
                else:
                    self.config_dict = regressor_config_dict_light
            elif config_dict == 'TPOT MDR':
                if self.classification:
                    self.config_dict = tpot_mdr_classifier_config_dict
                else:
                    raise TypeError('The TPOT MDR operator configuration file does not currently '
                    'work with TPOTRegressor. Please use TPOTClassifier instead.')
            else:
                try:
                    with open(config_dict, 'r') as input_file:
                        file_string =  input_file.read()
                    operator_dict = eval(file_string[file_string.find('{'):(file_string.rfind('}') + 1)])
                except:
                    raise TypeError('The operator configuration file is in a bad format or not available. '
                                    'Please check the configuration file before running TPOT.')
        else:
            self.config_dict = self.default_config_dict
=======
        self._setup_config(config_dict)
>>>>>>> 7bea1ee2

        self.operators = []
        self.arguments = []
        for key in sorted(self.config_dict.keys()):
            op_class, arg_types = TPOTOperatorClassFactory(
                key,
                self.config_dict[key],
                BaseClass=Operator,
                ArgBaseClass=ARGType
            )
            if op_class:
                self.operators.append(op_class)
                self.arguments += arg_types

        # Schedule TPOT to run for many generations if the user specifies a
        # run-time limit TPOT will automatically interrupt itself when the timer
        # runs out
        if max_time_mins is not None:
            self.generations = 1000000

        self.mutation_rate = mutation_rate
        self.crossover_rate = crossover_rate

        if self.mutation_rate + self.crossover_rate > 1:
            raise ValueError(
                'The sum of the crossover and mutation probabilities must be <= 1.0.'
            )

        self.verbosity = verbosity
        self.operators_context = {
            'make_pipeline': make_pipeline,
            'make_union': make_union,
            'VotingClassifier': VotingClassifier,
            'FunctionTransformer': FunctionTransformer,
            'copy': copy
        }
        self._pbar = None

        # Dictionary of individuals that have already been evaluated in previous
        # generations
        self._evaluated_individuals = {}
        self.random_state = random_state

        # If the user passed a custom scoring function, store it in the sklearn
        # SCORERS dictionary
        if scoring:
            if hasattr(scoring, '__call__'):
                scoring_name = scoring.__name__
                greater_is_better = 'loss' not in scoring_name and 'error' not in scoring_name
                SCORERS[scoring_name] = make_scorer(scoring, greater_is_better=greater_is_better)
                self.scoring_function = scoring_name
            else:
                if scoring not in SCORERS:
                    raise ValueError(
                        'The scoring function {} is not available. Please '
                        'choose a valid scoring function from the TPOT '
                        'documentation.'.format(scoring)
                    )
                self.scoring_function = scoring

        self.cv = cv
        self.subsample = subsample
        if self.subsample <= 0.0 or self.subsample > 1.0:
            raise ValueError(
                'The subsample ratio of the training instance must be in the range (0.0, 1.0].'
            )
        # If the OS is windows, reset cpu number to 1 since the OS did not have multiprocessing module
        if sys.platform.startswith('win') and n_jobs != 1:
            print(
                'Warning: Although parallelization is currently supported in '
                'TPOT for Windows, pressing Ctrl+C will freeze the optimization '
                'process without saving the best pipeline! Thus, Please DO NOT '
                'press Ctrl+C during the optimization procss if n_jobs is not '
                'equal to 1. For quick test in Windows, please set n_jobs to 1 '
                'for saving the best pipeline in the middle of the optimization '
                'process via Ctrl+C.'
            )
        if n_jobs == -1:
            self.n_jobs = cpu_count()
        else:
            self.n_jobs = n_jobs

        self._setup_pset()
        self._setup_toolbox()

    def _setup_config(self, config_dict):
        if config_dict:
            if isinstance(config_dict, dict):
                self.config_dict = config_dict
            elif config_dict == 'TPOT light':
                if self.classification:
                    self.config_dict = classifier_config_dict_light
                else:
                    self.config_dict = regressor_config_dict_light
            elif config_dict == 'TPOT MDR':
                if self.classification:
                    self.config_dict = tpot_mdr_classifier_config_dict
                else:
                    self.config_dict = tpot_mdr_regressor_config_dict
            else:
                self.config_dict = self._read_config_file(config_dict)
        else:
            self.config_dict = self.default_config_dict

    def _read_config_file(self, config_path):
        try:
            custom_config = imp.new_module('custom_config')

            with open(config_path, 'r') as config_file:
                file_string = config_file.read()
                exec(file_string, custom_config.__dict__)

            return custom_config.tpot_config
        except FileNotFoundError as e:
            raise FileNotFoundError(
                'Could not open specified TPOT operator config file: '
                '{}'.format(e.filename)
            )
        except AttributeError:
            raise AttributeError(
                'The supplied TPOT operator config file does not contain '
                'a dictionary named "tpot_config".'
            )
        except Exception as e:
            raise type(e)(
                'An error occured while attempting to read the specified '
                'custom TPOT operator configuration file.'
            )

    def _setup_pset(self):
        if self.random_state is not None:
            random.seed(self.random_state)
            np.random.seed(self.random_state)

        self._pset = gp.PrimitiveSetTyped('MAIN', [np.ndarray], Output_Array)
        self._pset.renameArguments(ARG0='input_matrix')
        self._add_operators()
        self._add_terminals()

        if self.verbosity > 2:
            print('{} operators have been imported by TPOT.'.format(len(self.operators)))

    def _add_operators(self):
        for operator in self.operators:
            if operator.root:
                # We need to add rooted primitives twice so that they can
                # return both an Output_Array (and thus be the root of the tree),
                # and return a np.ndarray so they can exist elsewhere in the tree.
                p_types = (operator.parameter_types()[0], Output_Array)
                self._pset.addPrimitive(operator, *p_types)

            self._pset.addPrimitive(operator, *operator.parameter_types())

            # Import required modules into local namespace so that pipelines
            # may be evaluated directly
            for key in sorted(operator.import_hash.keys()):
                module_list = ', '.join(sorted(operator.import_hash[key]))

                if key.startswith('tpot.'):
                    exec('from {} import {}'.format(key[4:], module_list))
                else:
                    exec('from {} import {}'.format(key, module_list))

                for var in operator.import_hash[key]:
                    self.operators_context[var] = eval(var)

        self._pset.addPrimitive(CombineDFs(), [np.ndarray, np.ndarray], np.ndarray)

    def _add_terminals(self):
        for _type in self.arguments:
            type_values = list(_type.values)
            if 'nthread' not in _type.__name__:
                type_values += ['DEFAULT']

            for val in type_values:
                terminal_name = _type.__name__ + "=" + str(val)
                self._pset.addTerminal(val, _type, name=terminal_name)

    def _setup_toolbox(self):
        creator.create('FitnessMulti', base.Fitness, weights=(-1.0, 1.0))
        creator.create('Individual', gp.PrimitiveTree, fitness=creator.FitnessMulti)

        self._toolbox = base.Toolbox()
        self._toolbox.register('expr', self._gen_grow_safe, pset=self._pset, min_=1, max_=3)
        self._toolbox.register('individual', tools.initIterate, creator.Individual, self._toolbox.expr)
        self._toolbox.register('population', tools.initRepeat, list, self._toolbox.individual)
        self._toolbox.register('compile', self._compile_to_sklearn)
        self._toolbox.register('select', tools.selNSGA2)
        self._toolbox.register('mate', self._mate_operator)
        self._toolbox.register('expr_mut', self._gen_grow_safe, min_=1, max_=4)
        self._toolbox.register('mutate', self._random_mutation_operator)

<<<<<<< HEAD
    def fit(self, features, classes, sample_weight=None, groups=None):
        """Fits a machine learning pipeline that maximizes classification score
        on the provided data
=======
    def fit(self, features, classes, sample_weight=None):
        """Fit an optimitzed machine learning pipeline.
>>>>>>> 7bea1ee2

        Uses genetic programming to optimize a machine learning pipeline that
        maximizes score on the provided features and classes. Performs an internal
        stratified training/testing cross-validaton split to avoid overfitting
        on the provided data.

        Parameters
        ----------
        features: array-like {n_samples, n_features}
            Feature matrix
        classes: array-like {n_samples}
            List of class labels for prediction
        sample_weight: array-like {n_samples}
            List of sample weights
        groups: array-like, with shape (n_samples,), optional
            Group labels for the samples used while splitting the dataset into train/test set.

        Returns
        -------
        None

        """
        features = features.astype(np.float64)

        # Check that the input data is formatted correctly for scikit-learn
        if self.classification:
            clf = DecisionTreeClassifier(max_depth=5)
        else:
            clf = DecisionTreeRegressor(max_depth=5)

        try:
            clf = clf.fit(features, classes)
        except Exception:
            raise ValueError(
                            'Error: Input data is not in a valid format. '
                            'Please confirm that the input data is scikit-learn compatible. '
                            'For example, the features must be a 2-D array and target labels '
                            'must be a 1-D array.'
                            )

        # Randomly collect a subsample of training samples for pipeline optimization process.
        if self.subsample < 1.0:
            features, _, classes, _ = train_test_split(features, classes, train_size=self.subsample, random_state=self.random_state)
            # Raise a warning message if the training size is less than 1500 when subsample is not default value
            if features.shape[0] < 1500:
                print(
                    'Warning: Although subsample can accelerate pipeline optimization process, '
                    'too small training sample size may cause unpredictable effect on maximizing '
                    'score in pipeline optimization process. Increasing subsample ratio may get '
                    'a more reasonable outcome from optimization process in TPOT.'
                    )

        # Set the seed for the GP run
        if self.random_state is not None:
            random.seed(self.random_state)  # deap uses random
            np.random.seed(self.random_state)

        self._start_datetime = datetime.now()

        self._toolbox.register('evaluate', self._evaluate_individuals, features=features, classes=classes, sample_weight=sample_weight, groups=groups)

        # assign population, self._pop can only be not None if warm_start is enabled
        if self._pop:
            pop = self._pop
        else:
            pop = self._toolbox.population(n=self.population_size)

        def pareto_eq(ind1, ind2):
            """Determine whether two individuals are equal on the Pareto front.

            Parameters
            ----------
            ind1: DEAP individual from the GP population
                First individual to compare
            ind2: DEAP individual from the GP population
                Second individual to compare

            Returns
            ----------
            individuals_equal: bool
                Boolean indicating whether the two individuals are equal on
                the Pareto front

            """
            return np.allclose(ind1.fitness.values, ind2.fitness.values)

        # Generate new pareto front if it doesn't already exist for warm start
        if not self.warm_start or not self._pareto_front:
            self._pareto_front = tools.ParetoFront(similar=pareto_eq)

        # Start the progress bar
        if self.max_time_mins:
            total_evals = self.population_size
        else:
            total_evals = self.offspring_size * self.generations + self.population_size

        self._pbar = tqdm(total=total_evals, unit='pipeline', leave=False,
                          disable=not (self.verbosity >= 2), desc='Optimization Progress')

        try:
            with warnings.catch_warnings():
                warnings.simplefilter('ignore')
                pop, _ = eaMuPlusLambda(
                    population=pop,
                    toolbox=self._toolbox,
                    mu=self.population_size,
                    lambda_=self.offspring_size,
                    cxpb=self.crossover_rate,
                    mutpb=self.mutation_rate,
                    ngen=self.generations,
                    pbar=self._pbar,
                    halloffame=self._pareto_front,
                    verbose=self.verbosity,
                    max_time_mins=self.max_time_mins
                )

            # store population for the next call
            if self.warm_start:
                self._pop = pop

        # Allow for certain exceptions to signal a premature fit() cancellation
        except (KeyboardInterrupt, SystemExit):
            if self.verbosity > 0:
                self._pbar.write('')
                self._pbar.write('TPOT closed prematurely. Will use the current best pipeline.')
        finally:
            # Close the progress bar
            # Standard truthiness checks won't work for tqdm
            if not isinstance(self._pbar, type(None)):
                self._pbar.close()

            # Store the pipeline with the highest internal testing score
            if self._pareto_front:
                top_score = -float('inf')
                for pipeline, pipeline_scores in zip(self._pareto_front.items, reversed(self._pareto_front.keys)):
                    if pipeline_scores.wvalues[1] > top_score:
                        self._optimized_pipeline = pipeline
                        top_score = pipeline_scores.wvalues[1]

                # It won't raise error for a small test like in a unit test because a few pipeline sometimes
                # may fail due to the training data does not fit the operator's requirement.
                if not self._optimized_pipeline:
                    print('There was an error in the TPOT optimization '
                          'process. This could be because the data was '
                          'not formatted properly, or because data for '
                          'a regression problem was provided to the '
                          'TPOTClassifier object. Please make sure you '
                          'passed the data to TPOT correctly.')
                else:
                    self._fitted_pipeline = self._toolbox.compile(expr=self._optimized_pipeline)

                    with warnings.catch_warnings():
                        warnings.simplefilter('ignore')
                        self._fitted_pipeline.fit(features, classes)

                    if self.verbosity in [1, 2]:
                        # Add an extra line of spacing if the progress bar was used
                        if self.verbosity >= 2:
                            print('')
                        print('Best pipeline: {}'.format(self._optimized_pipeline))

                    # Store and fit the entire Pareto front if sciencing
                    elif self.verbosity >= 3 and self._pareto_front:
                        self._pareto_front_fitted_pipelines = {}

                        for pipeline in self._pareto_front.items:
                            self._pareto_front_fitted_pipelines[str(pipeline)] = self._toolbox.compile(expr=pipeline)
                            with warnings.catch_warnings():
                                warnings.simplefilter('ignore')
                                self._pareto_front_fitted_pipelines[str(pipeline)].fit(features, classes)

    def predict(self, features):
        """Use the optimized pipeline to predict the classes for a feature set.

        Parameters
        ----------
        features: array-like {n_samples, n_features}
            Feature matrix to predict on

        Returns
        ----------
        array-like: {n_samples}
            Predicted classes for the feature matrix

        """
        if not self._fitted_pipeline:
            raise RuntimeError('A pipeline has not yet been optimized. Please call fit() first.')
        return self._fitted_pipeline.predict(features.astype(np.float64))

    def fit_predict(self, features, classes):
        """Call fit and predict in sequence.

        Parameters
        ----------
        features: array-like {n_samples, n_features}
            Feature matrix
        classes: array-like {n_samples}
            List of class labels for prediction

        Returns
        ----------
        array-like: {n_samples}
            Predicted classes for the provided features

        """
        self.fit(features, classes)
        return self.predict(features)

    def score(self, testing_features, testing_classes):
        """Estimate the balanced testing accuracy of the optimized pipeline.

        Parameters
        ----------
        testing_features: array-like {n_samples, n_features}
            Feature matrix of the testing set
        testing_classes: array-like {n_samples}
            List of class labels for prediction in the testing set

        Returns
        -------
        accuracy_score: float
            The estimated test set accuracy

        """
        if self._fitted_pipeline is None:
            raise RuntimeError('A pipeline has not yet been optimized. Please call fit() first.')

        # If the scoring function is a string, we must adjust to use the sklearn
        # scoring interface
        score = SCORERS[self.scoring_function](
            self._fitted_pipeline,
            testing_features.astype(np.float64),
            testing_classes.astype(np.float64)
        )
        return abs(score)

    def predict_proba(self, features):
        """Use the optimized pipeline to estimate the class probabilities for a feature set.

        Parameters
        ----------
        features: array-like {n_samples, n_features}
            Feature matrix of the testing set

        Returns
        -------
        array-like: {n_samples, n_classes}
            The class probabilities of the input samples

        """
        if not self._fitted_pipeline:
            raise RuntimeError('A pipeline has not yet been optimized. Please call fit() first.')
        else:
            if not(hasattr(self._fitted_pipeline, 'predict_proba')):
                raise RuntimeError('The fitted pipeline does not have the predict_proba() function.')
            return self._fitted_pipeline.predict_proba(features.astype(np.float64))

    def set_params(self, **params):
        """Set the parameters of TPOT.

        Returns
        -------
        self
        """
        self.__init__(**params)

        return self

    def export(self, output_file_name):
        """Export the current optimized pipeline as Python code.

        Parameters
        ----------
        output_file_name: str
            String containing the path and file name of the desired output file

        Returns
        -------
        None

        """
        if self._optimized_pipeline is None:
            raise RuntimeError('A pipeline has not yet been optimized. Please call fit() first.')

        with open(output_file_name, 'w') as output_file:
            output_file.write(export_pipeline(self._optimized_pipeline, self.operators, self._pset))

    def _compile_to_sklearn(self, expr):
        """Compile a DEAP pipeline into a sklearn pipeline.

        Parameters
        ----------
        expr: DEAP individual
            The DEAP pipeline to be compiled

        Returns
        -------
        sklearn_pipeline: sklearn.pipeline.Pipeline
        """
        sklearn_pipeline = generate_pipeline_code(expr_to_tree(expr, self._pset), self.operators)
        return eval(sklearn_pipeline, self.operators_context)

    def _set_param_recursive(self, pipeline_steps, parameter, value):
        """Recursively iterate through all objects in the pipeline and set a given parameter.

        Parameters
        ----------
        pipeline_steps: array-like
            List of (str, obj) tuples from a scikit-learn pipeline or related object
        parameter: str
            The parameter to assign a value for in each pipeline object
        value: any
            The value to assign the parameter to in each pipeline object
        Returns
        -------
        None

        """
        for (_, obj) in pipeline_steps:
            recursive_attrs = ['steps', 'transformer_list', 'estimators']

            for attr in recursive_attrs:
                if hasattr(obj, attr):
                    self._set_param_recursive(getattr(obj, attr), parameter, value)
                    break
            else:
                if hasattr(obj, parameter):
                    setattr(obj, parameter, value)

<<<<<<< HEAD
    def _evaluate_individuals(self, individuals, features, classes, sample_weight = None, groups=None):
        """Determines the `individual`'s fitness
=======
    def _evaluate_individuals(self, individuals, features, classes, sample_weight=None):
        """Determine the fit of the provided individuals.
>>>>>>> 7bea1ee2

        Parameters
        ----------
        individuals: a list of DEAP individual
            One individual is a list of pipeline operators and model parameters that can be
            compiled by DEAP into a callable function
        features: numpy.ndarray {n_samples, n_features}
            A numpy matrix containing the training and testing features for the
            `individual`'s evaluation
        classes: numpy.ndarray {n_samples, }
            A numpy matrix containing the training and testing classes for the
            `individual`'s evaluation
        groups: array-like, with shape (n_samples,), optional
            Group labels for the samples used while splitting the dataset into train/test set.

        Returns
        -------
        fitnesses_ordered: float
            Returns a list of tuple value indicating the `individual`'s fitness
            according to its performance on the provided data

        """
        if self.max_time_mins:
            total_mins_elapsed = (datetime.now() - self._start_datetime).total_seconds() / 60.
            if total_mins_elapsed >= self.max_time_mins:
                raise KeyboardInterrupt('{} minutes have elapsed. TPOT will close down.'.format(total_mins_elapsed))

        # return fitness scores
        fitnesses_dict = {}
        # 4 lists of DEAP individuals, their sklearn pipelines and their operator counts for parallel computing
        eval_individuals_str = []
        sklearn_pipeline_list = []
        operator_count_list = []
        test_idx_list = []
        for indidx, individual in enumerate(individuals):
            # Disallow certain combinations of operators because they will take too long or take up too much RAM
            # This is a fairly hacky way to prevent TPOT from getting stuck on bad pipelines and should be improved in a future release
            individual = individuals[indidx]
            individual_str = str(individual)
            if individual_str.count('PolynomialFeatures') > 1:
                if self.verbosity > 2:
                    self._pbar.write('Invalid pipeline encountered. Skipping its evaluation.')
                fitnesses_dict[indidx] = (5000., -float('inf'))
                if not self._pbar.disable:
                    self._pbar.update(1)

            # Check if the individual was evaluated before
            elif individual_str in self._evaluated_individuals:
                # Get fitness score from previous evaluation
                fitnesses_dict[indidx] = self._evaluated_individuals[individual_str]
                if self.verbosity > 2:
                    self._pbar.write('Pipeline encountered that has previously been evaluated during the '
                                     'optimization process. Using the score from the previous evaluation.')
                if not self._pbar.disable:
                    self._pbar.update(1)
            else:
                try:
                    # Transform the tree expression into an sklearn pipeline
                    sklearn_pipeline = self._toolbox.compile(expr=individual)

                    # Fix random state when the operator allows and build sample weight dictionary
                    self._set_param_recursive(sklearn_pipeline.steps, 'random_state', 42)

                    # Count the number of pipeline operators as a measure of pipeline complexity
                    operator_count = self._operator_count(individual)

                except Exception:
                    fitnesses_dict[indidx] = (5000., -float('inf'))
                    if not self._pbar.disable:
                        self._pbar.update(1)
                    continue
                eval_individuals_str.append(individual_str)
                operator_count_list.append(operator_count)
                sklearn_pipeline_list.append(sklearn_pipeline)
                test_idx_list.append(indidx)

        # evalurate pipeline
        resulting_score_list = []
        # chunk size for pbar update
        for chunk_idx in range(0, len(sklearn_pipeline_list), self.n_jobs * 4):
            jobs = []
            for sklearn_pipeline in sklearn_pipeline_list[chunk_idx:chunk_idx + self.n_jobs * 4]:
                job = delayed(_wrapped_cross_val_score)(
                    sklearn_pipeline,
                    features,
                    classes,
                    self.cv,
                    self.scoring_function,
                    sample_weight,
                    self.max_eval_time_mins
                )
                jobs.append(job)
            parallel = Parallel(n_jobs=self.n_jobs, verbose=0, pre_dispatch='2*n_jobs')
<<<<<<< HEAD
            tmp_result_score = parallel(delayed(_wrapped_cross_val_score)(sklearn_pipeline, features, classes,
                                         self.cv, self.scoring_function, sample_weight, self.max_eval_time_mins, groups)
                      for sklearn_pipeline in sklearn_pipeline_list[chunk_idx:chunk_idx+self.n_jobs*4])
=======
            tmp_result_score = parallel(jobs)
>>>>>>> 7bea1ee2
            # update pbar
            for val in tmp_result_score:
                if not self._pbar.disable:
                    self._pbar.update(1)
                if val == 'Timeout':
                    if self.verbosity > 2:
                        self._pbar.write('Skipped pipeline #{0} due to time out. '
                                         'Continuing to the next pipeline.'.format(self._pbar.n))
                    resulting_score_list.append(-float('inf'))
                else:
                    resulting_score_list.append(val)

        for resulting_score, operator_count, individual_str, test_idx in zip(resulting_score_list, operator_count_list, eval_individuals_str, test_idx_list):
            if type(resulting_score) in [float, np.float64, np.float32]:
                self._evaluated_individuals[individual_str] = (max(1, operator_count), resulting_score)
                fitnesses_dict[test_idx] = self._evaluated_individuals[individual_str]
            else:
                raise ValueError('Scoring function does not return a float.')

        fitnesses_ordered = []
        for key in sorted(fitnesses_dict.keys()):
            fitnesses_ordered.append(fitnesses_dict[key])
        return fitnesses_ordered

    @_pre_test
    def _mate_operator(self, ind1, ind2):
        return cxOnePoint(ind1, ind2)

    @_pre_test
    def _random_mutation_operator(self, individual):
        """Perform a replacement, insertion, or shrink mutation on an individual.

        Parameters
        ----------
        individual: DEAP individual
            A list of pipeline operators and model parameters that can be
            compiled by DEAP into a callable function

        Returns
        -------
        mut_ind: DEAP individual
            Returns the individual with one of the mutations applied to it

        """
        mutation_techniques = [
            partial(gp.mutInsert, pset=self._pset),
            partial(mutNodeReplacement, pset=self._pset),
            partial(gp.mutShrink)
        ]
        return np.random.choice(mutation_techniques)(individual)

    def _gen_grow_safe(self, pset, min_, max_, type_=None):
        """Generate an expression where each leaf might have a different depth between min_ and max_.

        Parameters
        ----------
        pset: PrimitiveSetTyped
            Primitive set from which primitives are selected.
        min_: int
            Minimum height of the produced trees.
        max_: int
            Maximum Height of the produced trees.
        type_: class
            The type that should return the tree when called, when
                  :obj:`None` (default) the type of :pset: (pset.ret)
                  is assumed.
        Returns
        -------
        individual: list
            A grown tree with leaves at possibly different depths.
        """
        def condition(height, depth, type_):
            """Stop when the depth is equal to height or when a node should be a terminal."""
            return type_ not in [np.ndarray, Output_Array] or depth == height

        return self._generate(pset, min_, max_, condition, type_)

    # Count the number of pipeline operators as a measure of pipeline complexity
    def _operator_count(self, individual):
        operator_count = 0
        for i in range(len(individual)):
            node = individual[i]
            if type(node) is deap.gp.Primitive and node.name != 'CombineDFs':
                operator_count += 1
        return operator_count

    # Generate function stolen straight from deap.gp.generate
    @_pre_test
    def _generate(self, pset, min_, max_, condition, type_=None):
        """Generate a Tree as a list of lists.

        The tree is build from the root to the leaves, and it stop growing when
        the condition is fulfilled.

        Parameters
        ----------
        pset: PrimitiveSetTyped
            Primitive set from which primitives are selected.
        min_: int
            Minimum height of the produced trees.
        max_: int
            Maximum Height of the produced trees.
        condition: function
            The condition is a function that takes two arguments,
            the height of the tree to build and the current
            depth in the tree.
        type_: class
            The type that should return the tree when called, when
            :obj:`None` (default) no return type is enforced.

        Returns
        -------
        individual: list
            A grown tree with leaves at possibly different depths
            dependending on the condition function.
        """
        if type_ is None:
            type_ = pset.ret
        expr = []
        height = np.random.randint(min_, max_)
        stack = [(0, type_)]
        while len(stack) != 0:
            depth, type_ = stack.pop()

            # We've added a type_ parameter to the condition function
            if condition(height, depth, type_):
                try:
                    term = np.random.choice(pset.terminals[type_])
                except IndexError:
                    _, _, traceback = sys.exc_info()
                    raise IndexError(
                        'The gp.generate function tried to add '
                        'a terminal of type {}, but there is'
                        'none available. {}'.format(type_, traceback)
                        )
                if inspect.isclass(term):
                    term = term()
                expr.append(term)
            else:
                try:
                    prim = np.random.choice(pset.primitives[type_])
                except IndexError:
                    _, _, traceback = sys.exc_info()
                    raise IndexError(
                        'The gp.generate function tried to add '
                        'a primitive of type {}, but there is'
                        'none available. {}'.format(type_, traceback)
                        )
                expr.append(prim)
                for arg in reversed(prim.args):
                    stack.append((depth+1, arg))
        return expr<|MERGE_RESOLUTION|>--- conflicted
+++ resolved
@@ -150,15 +150,11 @@
             Random number generator seed for TPOT. Use this to make sure
             that TPOT will give you the same results each time you run it
             against the same data set with that seed.
-<<<<<<< HEAD
-        config_dict: Python dictionary or string (default: None)
-=======
         config_dict: a Python dictionary or string (default: None)
             Python dictionary:
                 A dictionary customizing the operators and parameters that
                 TPOT uses in the optimization process.
                 For examples, see config_regressor.py and config_classifier.py
->>>>>>> 7bea1ee2
             Path for configuration file:
                 A path to a configuration file for customizing the operators and parameters that
                 TPOT uses in the optimization process.
@@ -208,34 +204,7 @@
         else:
             self.offspring_size = population_size
 
-<<<<<<< HEAD
-        if config_dict:
-            if isinstance(config_dict, dict):
-                self.config_dict = config_dict
-            elif config_dict == 'TPOT light':
-                if self.classification:
-                    self.config_dict = classifier_config_dict_light
-                else:
-                    self.config_dict = regressor_config_dict_light
-            elif config_dict == 'TPOT MDR':
-                if self.classification:
-                    self.config_dict = tpot_mdr_classifier_config_dict
-                else:
-                    raise TypeError('The TPOT MDR operator configuration file does not currently '
-                    'work with TPOTRegressor. Please use TPOTClassifier instead.')
-            else:
-                try:
-                    with open(config_dict, 'r') as input_file:
-                        file_string =  input_file.read()
-                    operator_dict = eval(file_string[file_string.find('{'):(file_string.rfind('}') + 1)])
-                except:
-                    raise TypeError('The operator configuration file is in a bad format or not available. '
-                                    'Please check the configuration file before running TPOT.')
-        else:
-            self.config_dict = self.default_config_dict
-=======
         self._setup_config(config_dict)
->>>>>>> 7bea1ee2
 
         self.operators = []
         self.arguments = []
@@ -428,14 +397,8 @@
         self._toolbox.register('expr_mut', self._gen_grow_safe, min_=1, max_=4)
         self._toolbox.register('mutate', self._random_mutation_operator)
 
-<<<<<<< HEAD
     def fit(self, features, classes, sample_weight=None, groups=None):
-        """Fits a machine learning pipeline that maximizes classification score
-        on the provided data
-=======
-    def fit(self, features, classes, sample_weight=None):
         """Fit an optimitzed machine learning pipeline.
->>>>>>> 7bea1ee2
 
         Uses genetic programming to optimize a machine learning pipeline that
         maximizes score on the provided features and classes. Performs an internal
@@ -765,13 +728,9 @@
                 if hasattr(obj, parameter):
                     setattr(obj, parameter, value)
 
-<<<<<<< HEAD
-    def _evaluate_individuals(self, individuals, features, classes, sample_weight = None, groups=None):
-        """Determines the `individual`'s fitness
-=======
-    def _evaluate_individuals(self, individuals, features, classes, sample_weight=None):
+
+    def _evaluate_individuals(self, individuals, features, classes, sample_weight=None, groups=None):
         """Determine the fit of the provided individuals.
->>>>>>> 7bea1ee2
 
         Parameters
         ----------
@@ -861,17 +820,13 @@
                     self.cv,
                     self.scoring_function,
                     sample_weight,
-                    self.max_eval_time_mins
+                    self.max_eval_time_mins,
+                    groups
                 )
                 jobs.append(job)
             parallel = Parallel(n_jobs=self.n_jobs, verbose=0, pre_dispatch='2*n_jobs')
-<<<<<<< HEAD
-            tmp_result_score = parallel(delayed(_wrapped_cross_val_score)(sklearn_pipeline, features, classes,
-                                         self.cv, self.scoring_function, sample_weight, self.max_eval_time_mins, groups)
-                      for sklearn_pipeline in sklearn_pipeline_list[chunk_idx:chunk_idx+self.n_jobs*4])
-=======
             tmp_result_score = parallel(jobs)
->>>>>>> 7bea1ee2
+
             # update pbar
             for val in tmp_result_score:
                 if not self._pbar.disable:
