--- conflicted
+++ resolved
@@ -338,7 +338,6 @@
         self._setup_pset()
         self._setup_toolbox()
 
-<<<<<<< HEAD
 
     def _setup_scoring_function(self, scoring):
         if scoring:
@@ -364,13 +363,15 @@
                                     'to a scorer which requires an estimator as its first '
                                     'parameter'.format(scoring), DeprecationWarning)
 
-                    scoring = scoring_name
+                else:
+                    scoring_name = scoring._score_func.__name__
+                    SCORERS[scoring_name] = scoring
+
+                scoring = scoring_name
 
             self.scoring_function = scoring
 
 
-=======
->>>>>>> 80420c3a
     def _setup_config(self, config_dict):
         if config_dict:
             if isinstance(config_dict, dict):
