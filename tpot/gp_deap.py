--- conflicted
+++ resolved
@@ -40,7 +40,7 @@
 
 def pick_two_individuals_eligible_for_crossover(population):
     """Pick two individuals from the population which can do crossover, that is, they share a primitive.
-    
+
     Parameters
     ----------
     population: array of individuals
@@ -54,7 +54,7 @@
     primitives_by_ind = [set([node.name for node in ind if isinstance(node, gp.Primitive)])
                          for ind in population]
     pop_as_str = [str(ind) for ind in population]
-    
+
     eligible_pairs = [(i, i+1+j) for i, ind1_prims in enumerate(primitives_by_ind)
                                  for j, ind2_prims in enumerate(primitives_by_ind[i+1:])
                                  if not ind1_prims.isdisjoint(ind2_prims) and
@@ -62,19 +62,19 @@
 
     # Pairs are eligible in both orders, this ensures that both orders are considered
     eligible_pairs += [(j, i) for (i,j) in eligible_pairs]
-    
+
     if not eligible_pairs:
         # If there are no eligible pairs, the caller should decide what to do
         return None, None
 
     pair = np.random.randint(0,len(eligible_pairs))
     idx1, idx2 = eligible_pairs[pair]
-    
+
     return population[idx1], population[idx2]
 
 def mutate_random_individual(population, toolbox):
     """Picks a random individual from the population, and performs mutation on a copy of it.
-    
+
     Parameters
     ----------
     population: array of individuals
@@ -87,7 +87,7 @@
     """
     idx = np.random.randint(0,len(population))
     ind = population[idx]
-    ind, = toolbox.mutate(ind)            
+    ind, = toolbox.mutate(ind)
     del ind.fitness.values
     return ind
 
@@ -124,21 +124,21 @@
     1 - *cxpb* - *mutpb*.
     """
     offspring = []
-    
+
     for _ in range(lambda_):
         op_choice = np.random.random()
         if op_choice < cxpb:  # Apply crossover
             ind1, ind2 = pick_two_individuals_eligible_for_crossover(population)
-            if ind1 is not None:  
-                ind1, _ = toolbox.mate(ind1, ind2) 
-                del ind1.fitness.values 
+            if ind1 is not None:
+                ind1, _ = toolbox.mate(ind1, ind2)
+                del ind1.fitness.values
             else:
                 # If there is no pair eligible for crossover, we still want to
                 # create diversity in the population, and do so by mutation instead.
                 ind1 = mutate_random_individual(population, toolbox)
             offspring.append(ind1)
-        elif op_choice < cxpb + mutpb:  # Apply mutation     
-            ind = mutate_random_individual(population, toolbox)       
+        elif op_choice < cxpb + mutpb:  # Apply mutation
+            ind = mutate_random_individual(population, toolbox)
             offspring.append(ind)
         else:  # Apply reproduction
             idx = np.random.randint(0, len(population))
@@ -400,28 +400,6 @@
         Group labels for the samples used while splitting the dataset into train/test set
     """
     sample_weight_dict = set_sample_weight(sklearn_pipeline.steps, sample_weight)
-<<<<<<< HEAD
-=======
-    # build a job for cross_val_score
-    tmp_it = Interruptable_cross_val_score(
-        clone(sklearn_pipeline),
-        features,
-        target,
-        scoring=scoring_function,
-        cv=cv,
-        n_jobs=1,
-        verbose=0,
-        fit_params=sample_weight_dict,
-        groups=groups
-    )
-    tmp_it.start()
-    tmp_it.join(max_time_seconds)
-
-    if tmp_it.isAlive():
-        resulting_score = 'Timeout'
-    else:
-        resulting_score = np.nanmean(tmp_it.result)
->>>>>>> 9b764cc8
 
     features, target, groups = indexable(features, target, groups)
 
@@ -443,7 +421,7 @@
                                     fit_params=sample_weight_dict)
                                 for train, test in cv_iter]
             CV_score = np.array(scores)[:, 0]
-            return np.mean(CV_score)
+            return np.nanmean(CV_score)
     except TimeoutException:
         return "Timeout"
     except Exception as e:
