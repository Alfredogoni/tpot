# -*- coding: utf-8 -*-

"""Copyright 2015-Present Randal S. Olson.

This file is part of the TPOT library.

TPOT is free software: you can redistribute it and/or modify
it under the terms of the GNU Lesser General Public License as
published by the Free Software Foundation, either version 3 of
the License, or (at your option) any later version.

TPOT is distributed in the hope that it will be useful,
but WITHOUT ANY WARRANTY; without even the implied warranty of
MERCHANTABILITY or FITNESS FOR A PARTICULAR PURPOSE. See the
GNU Lesser General Public License for more details.

You should have received a copy of the GNU Lesser General Public
License along with TPOT. If not, see <http://www.gnu.org/licenses/>.

"""

import numpy as np
import argparse
from sklearn.model_selection import train_test_split

from .tpot import TPOTClassifier, TPOTRegressor
from ._version import __version__


def positive_integer(value):
    """Ensure that the provided value is a positive integer.

    Parameters
    ----------
    value: int
        The number to evaluate

    Returns
    -------
    value: int
        Returns a positive integer
    """
    try:
        value = int(value)
    except Exception:
        raise argparse.ArgumentTypeError('Invalid int value: \'{}\''.format(value))
    if value < 0:
        raise argparse.ArgumentTypeError('Invalid positive int value: \'{}\''.format(value))
    return value


def float_range(value):
    """Ensure that the provided value is a float integer in the range [0., 1.].

    Parameters
    ----------
    value: float
        The number to evaluate

    Returns
    -------
    value: float
        Returns a float in the range (0., 1.)
    """
    try:
        value = float(value)
    except Exception:
        raise argparse.ArgumentTypeError('Invalid float value: \'{}\''.format(value))
    if value < 0.0 or value > 1.0:
        raise argparse.ArgumentTypeError('Invalid float value: \'{}\''.format(value))
    return value


def _get_arg_parser():
    """Main function that is called when TPOT is run on the command line."""
    parser = argparse.ArgumentParser(
        description=(
            'A Python tool that automatically creates and optimizes machine '
            'learning pipelines using genetic programming.'
        ),
        add_help=False
    )

    parser.add_argument(
        'INPUT_FILE',
        type=str,
        help=(
            'Data file to use in the TPOT optimization process. Ensure that '
            'the class label column is labeled as "class".'
        )
    )

    parser.add_argument(
        '-h',
        '--help',
        action='help',
        help='Show this help message and exit.'
    )

    parser.add_argument(
        '-is',
        action='store',
        dest='INPUT_SEPARATOR',
        default='\t',
        type=str,
        help='Character used to separate columns in the input file.'
    )

    parser.add_argument(
        '-target',
        action='store',
        dest='TARGET_NAME',
        default='class',
        type=str,
        help='Name of the target column in the input file.'
    )

    parser.add_argument(
        '-mode',
        action='store',
        dest='TPOT_MODE',
        choices=['classification', 'regression'],
        default='classification',
        type=str,
        help=(
            'Whether TPOT is being used for a supervised classification or '
            'regression problem.'
        )
    )

    parser.add_argument(
        '-o',
        action='store',
        dest='OUTPUT_FILE',
        default='',
        type=str,
        help='File to export the code for the final optimized pipeline.'
    )

    parser.add_argument(
        '-g',
        action='store',
        dest='GENERATIONS',
        default=100,
        type=positive_integer,
        help=(
            'Number of iterations to run the pipeline optimization process. '
            'Generally, TPOT will work better when you give it more '
            'generations (and therefore time) to optimize the pipeline. TPOT '
            'will evaluate POPULATION_SIZE + GENERATIONS x OFFSPRING_SIZE '
            'pipelines in total.'
        )
    )

    parser.add_argument(
        '-p',
        action='store',
        dest='POPULATION_SIZE',
        default=100,
        type=positive_integer,
        help=(
            'Number of individuals to retain in the GP population every '
            'generation. Generally, TPOT will work better when you give it '
            'more individuals (and therefore time) to optimize the pipeline. '
            'TPOT will evaluate POPULATION_SIZE + GENERATIONS x OFFSPRING_SIZE '
            'pipelines in total.'
        )
    )

    parser.add_argument(
        '-os',
        action='store',
        dest='OFFSPRING_SIZE',
        default=None,
        type=positive_integer,
        help=(
            'Number of offspring to produce in each GP generation. By default,'
            'OFFSPRING_SIZE = POPULATION_SIZE.'
        )
    )

    parser.add_argument(
        '-mr',
        action='store',
        dest='MUTATION_RATE',
        default=0.9,
        type=float_range,
        help=(
            'GP mutation rate in the range [0.0, 1.0]. This tells the GP '
            'algorithm how many pipelines to apply random changes to every '
            'generation. We recommend using the default parameter unless you '
            'understand how the mutation rate affects GP algorithms.'
        )
    )

    parser.add_argument(
        '-xr',
        action='store',
        dest='CROSSOVER_RATE',
        default=0.1,
        type=float_range,
        help=(
            'GP crossover rate in the range [0.0, 1.0]. This tells the GP '
            'algorithm how many pipelines to "breed" every generation. We '
            'recommend using the default parameter unless you understand how '
            'the crossover rate affects GP algorithms.'
        )
    )

    parser.add_argument(
        '-scoring',
        action='store',
        dest='SCORING_FN',
        default=None,
        type=str,
        help=(
            'Function used to evaluate the quality of a given pipeline for the '
            'problem. By default, accuracy is used for classification problems '
            'and mean squared error (mse) is used for regression problems. '
            'TPOT assumes that any function with "error" or "loss" in the name '
            'is meant to be minimized, whereas any other functions will be '
            'maximized. Offers the same options as cross_val_score: '
            'accuracy, '
            'adjusted_rand_score, '
            'average_precision, '
            'f1, '
            'f1_macro, '
            'f1_micro, '
            'f1_samples, '
            'f1_weighted, '
            'log_loss, '
            'mean_absolute_error, '
            'mean_squared_error, '
            'median_absolute_error, '
            'precision, '
            'precision_macro, '
            'precision_micro, '
            'precision_samples, '
            'precision_weighted, '
            'r2, '
            'recall, '
            'recall_macro, '
            'recall_micro, '
            'recall_samples, '
            'recall_weighted, '
            'roc_auc'
        )
    )

    parser.add_argument(
        '-cv',
        action='store',
        dest='NUM_CV_FOLDS',
        default=5,
        type=int,
        help=(
            'Number of folds to evaluate each pipeline over in k-fold '
            'cross-validation during the TPOT optimization process.'
        )
    )

    parser.add_argument(
        '-sub',
        action='store',
        dest='SUBSAMPLE',
        default=1.0,
        type=float,
        help=(
            'Subsample ratio of the training instance. Setting it to 0.5 means that TPOT'
            'randomly collects half of training samples for pipeline optimization process.'
        )
    )

    parser.add_argument(
        '-njobs',
        action='store',
        dest='NUM_JOBS',
        default=1,
        type=int,
        help=(
            'Number of CPUs for evaluating pipelines in parallel during the '
            'TPOT optimization process. Assigning this to -1 will use as many '
            'cores as available on the computer.'
        )
    )

    parser.add_argument(
        '-maxtime',
        action='store',
        dest='MAX_TIME_MINS',
        default=None,
        type=int,
        help=(
            'How many minutes TPOT has to optimize the pipeline. This setting '
            'will override the GENERATIONS parameter and allow TPOT to run '
            'until it runs out of time.'
        )
    )

    parser.add_argument(
        '-maxeval',
        action='store',
        dest='MAX_EVAL_MINS',
        default=5,
        type=float,
        help=(
            'How many minutes TPOT has to evaluate a single pipeline. Setting '
            'this parameter to higher values will allow TPOT to explore more '
            'complex pipelines but will also allow TPOT to run longer.'
        )
    )

    parser.add_argument(
        '-s',
        action='store',
        dest='RANDOM_STATE',
        default=None,
        type=int,
        help=(
            'Random number generator seed for reproducibility. Set this seed '
            'if you want your TPOT run to be reproducible with the same seed '
            'and data set in the future.'
        )
    )

    parser.add_argument(
        '-config',
        action='store',
        dest='CONFIG_FILE',
        default='',
        type=str,
        help=(
            'Configuration file for customizing the operators and parameters '
            'that TPOT uses in the optimization process. Must be a python '
            'module containing a dict export named "tpot_config".'
        )
    )

    parser.add_argument(
        '-v',
        action='store',
        dest='VERBOSITY',
        default=1,
        choices=[0, 1, 2, 3],
        type=int,
        help=(
            'How much information TPOT communicates while it is running: '
            '0 = none, 1 = minimal, 2 = high, 3 = all. A setting of 2 or '
            'higher will add a progress bar during the optimization procedure.'
        )
    )

    parser.add_argument(
        '--no-update-check',
        action='store_true',
        dest='DISABLE_UPDATE_CHECK',
        default=False,
        help='Flag indicating whether the TPOT version checker should be disabled.'
    )

    parser.add_argument(
        '--version',
        action='version',
        version='TPOT {version}'.format(version=__version__),
        help='Show the TPOT version number and exit.'
    )

    return parser


def _print_args(args):
    print('\nTPOT settings:')
<<<<<<< HEAD
    for arg, arg_val in args.__dict__.items():
=======
    for arg in sorted(args.__dict__.keys()):
>>>>>>> 7bea1ee2
        if arg == 'DISABLE_UPDATE_CHECK':
            continue
        elif arg == 'SCORING_FN' and arg_val is None:
            if args.TPOT_MODE == 'classification':
                arg_val = 'accuracy'
            else:
                arg_val = 'mean_squared_error'
        elif arg == 'OFFSPRING_SIZE' and arg_val is None:
            arg_val = args.__dict__['POPULATION_SIZE']
        else:
            arg_val = args.__dict__[arg]
        print('{}\t=\t{}'.format(arg, arg_val))
    print('')


def _read_data_file(args):
    input_data = np.recfromcsv(
        args.INPUT_FILE,
        delimiter=args.INPUT_SEPARATOR,
        dtype=np.float64,
        case_sensitive=True
    )

    if args.TARGET_NAME not in input_data.dtype.names:
        raise ValueError(
            'The provided data file does not seem to have a target column. '
            'Please make sure to specify the target column using the -target '
            'parameter.'
        )

    return input_data


def main(args):
    """Perform a TPOT run."""
    if args.VERBOSITY >= 2:
        _print_args(args)

    input_data = _read_data_file(args)
    features = np.delete(
        input_data.view(np.float64).reshape(input_data.size, -1),
        input_data.dtype.names.index(args.TARGET_NAME),
        axis=1
    )

    training_features, testing_features, training_classes, testing_classes = \
        train_test_split(features, input_data[args.TARGET_NAME], random_state=args.RANDOM_STATE)
    tpot_type = TPOTClassifier if args.TPOT_MODE == 'classification' else TPOTRegressor
    tpot = tpot_type(
        generations=args.GENERATIONS,
        population_size=args.POPULATION_SIZE,
        offspring_size=args.OFFSPRING_SIZE,
        mutation_rate=args.MUTATION_RATE,
        crossover_rate=args.CROSSOVER_RATE,
        cv=args.NUM_CV_FOLDS,
        subsample=args.SUBSAMPLE,
        n_jobs=args.NUM_JOBS,
        scoring=args.SCORING_FN,
        max_time_mins=args.MAX_TIME_MINS,
        max_eval_time_mins=args.MAX_EVAL_MINS,
        random_state=args.RANDOM_STATE,
        config_dict=args.CONFIG_FILE,
        verbosity=args.VERBOSITY,
        disable_update_check=args.DISABLE_UPDATE_CHECK
    )

    print('')

    tpot.fit(training_features, training_classes)

    if args.VERBOSITY in [1, 2] and tpot._optimized_pipeline:
        training_score = max([x.wvalues[1] for x in tpot._pareto_front.keys])
        print('\nTraining score: {}'.format(abs(training_score)))
        print('Holdout score: {}'.format(tpot.score(testing_features, testing_classes)))

    elif args.VERBOSITY >= 3 and tpot._pareto_front:
        print('Final Pareto front testing scores:')
        pipelines = zip(tpot._pareto_front.items, reversed(tpot._pareto_front.keys))
        for pipeline, pipeline_scores in pipelines:
            tpot._fitted_pipeline = tpot._pareto_front_fitted_pipelines[str(pipeline)]
            print('{TRAIN_SCORE}\t{TEST_SCORE}\t{PIPELINE}'.format(
                    TRAIN_SCORE=int(abs(pipeline_scores.wvalues[0])),
                    TEST_SCORE=tpot.score(testing_features, testing_classes),
                    PIPELINE=pipeline
                )
            )

    if args.OUTPUT_FILE != '':
        tpot.export(args.OUTPUT_FILE)


if __name__ == '__main__':
    args = _get_arg_parser().parse_args()
    main(args)<|MERGE_RESOLUTION|>--- conflicted
+++ resolved
@@ -370,11 +370,7 @@
 
 def _print_args(args):
     print('\nTPOT settings:')
-<<<<<<< HEAD
     for arg, arg_val in args.__dict__.items():
-=======
-    for arg in sorted(args.__dict__.keys()):
->>>>>>> 7bea1ee2
         if arg == 'DISABLE_UPDATE_CHECK':
             continue
         elif arg == 'SCORING_FN' and arg_val is None:
