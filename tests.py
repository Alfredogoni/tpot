--- conflicted
+++ resolved
@@ -21,13 +21,12 @@
 
 from tpot import TPOTClassifier, TPOTRegressor
 from tpot.base import TPOTBase
-from tpot.built_in_operators import ZeroCount
+from tpot.built_in_operators import ZeroCount, StackingEstimator
 from tpot.driver import positive_integer, float_range, _get_arg_parser, _print_args, main, _read_data_file
 from tpot.export_utils import export_pipeline, generate_import_code, _indent, generate_pipeline_code, get_by_name
 from tpot.gp_types import Output_Array
 from tpot.gp_deap import mutNodeReplacement
 from tpot.metrics import balanced_accuracy
-from tpot.built_in_operators import StackingEstimator
 
 from tpot.operator_utils import TPOTOperatorClassFactory, set_sample_weight
 from tpot.config_classifier import classifier_config_dict
@@ -697,7 +696,7 @@
         assert np.allclose(fitness_score[0], operator_count)
         assert np.allclose(fitness_score[1], mean_cv_scores)
 
-        
+
 def test_imputer():
     """Assert that the TPOT fit function will not raise a ValueError in a dataset where NaNs are present."""
     tpot_obj = TPOTClassifier(
@@ -745,7 +744,7 @@
     features_with_nan[0][0] = float('nan')
 
     imputed_features = tpot_obj._impute_values(features_with_nan)
-    assert_not_equal(imputed_features[0][0], float('nan')) 
+    assert_not_equal(imputed_features[0][0], float('nan'))
 
 
 def test_tpot_operator_factory_class():
@@ -1131,7 +1130,6 @@
     assert_raises(Exception, float_range, 'foobar')
 
 
-<<<<<<< HEAD
 def test_StackingEstimator_1():
     """Assert that the StackingEstimator returns transformed X with synthetic features in classification."""
     clf = RandomForestClassifier(random_state=42)
@@ -1203,7 +1201,8 @@
     known_cv_score = 0.795877470354
 
     assert np.allclose(known_cv_score, cv_score)
-=======
+
+
 def test_ZeroCount():
     """Assert that ZeroCount operator returns correct transformed X."""
     X = np.array([[0, 1, 7, 0, 0], [3, 0, 0, 2, 19], [0, 1, 3, 4, 5], [5, 0, 0, 0, 0]])
@@ -1211,7 +1210,6 @@
     X_transformed = op.transform(X)
     zero_col = np.array([3, 2, 1, 4])
     non_zero = np.array([2, 3, 4, 1])
-    
+
     assert np.allclose(zero_col, X_transformed[:, 0])
-    assert np.allclose(non_zero, X_transformed[:, 1])
->>>>>>> 99488547
+    assert np.allclose(non_zero, X_transformed[:, 1])