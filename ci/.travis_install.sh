--- conflicted
+++ resolved
@@ -64,11 +64,6 @@
 python -c "import sklearn; print('sklearn %s' % sklearn.__version__)"
 python -c "import pandas; print('pandas %s' % pandas.__version__)"
 python -c "import deap; print('deap %s' % deap.__version__)"
-<<<<<<< HEAD
-python -c "import xgboost; print('xgboost %s' % xgboost.__version__)"
 python -c "import update_checker; print('update_checker %s' % update_checker.__version__)"
 python -c "import tqdm; print('tqdm %s' % tqdm.__version__)"
-=======
-python -c "import update_checker; print('update_checker %s ' % update_checker.__version__)"
->>>>>>> 0394d298
 python setup.py build_ext --inplace